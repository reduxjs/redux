name: CI
on: [push, pull_request]

jobs:
  changes:
    name: Check for changes
    runs-on: ubuntu-latest
    outputs:
      src: ${{ steps.filter.outputs.src }}
    steps:
      - uses: actions/checkout@v2
      - uses: dorny/paths-filter@v2
        id: filter
        with:
          filters: |
            src:
              - '.github/**'
              - 'src/**'
              - 'test/**'
              - '.github/**/*.yaml'
              - 'tsup.config.ts'

  build:
    needs: changes
    if: ${{ needs.changes.outputs.src == 'true' }}

    name: Lint, Test, Build & Pack on Node ${{ matrix.node }}

    runs-on: ubuntu-latest
    strategy:
      matrix:
        node: ['16.x']

    steps:
      - name: Checkout repo
        uses: actions/checkout@v2

      - name: Use node ${{ matrix.node }}
        uses: actions/setup-node@v2
        with:
          node-version: ${{ matrix.node }}
          cache: 'yarn'

      - name: Install deps
        run: yarn install

      - name: Build
        run: yarn build

      - name: Pack
        run: yarn pack

      - uses: actions/upload-artifact@v2
        with:
          name: package
          path: ./package.tgz

  test-dist:
    name: Test against dist
    needs: [build]
    runs-on: ubuntu-latest
    strategy:
      fail-fast: false
      matrix:
        node: ['16.x']
    steps:
      - name: Checkout repo
        uses: actions/checkout@v2

      - name: Use node ${{ matrix.node }}
        uses: actions/setup-node@v2
        with:
          node-version: ${{ matrix.node }}
          cache: 'yarn'

      - name: Install deps
        run: yarn install

      - uses: actions/download-artifact@v2
        with:
          name: package
          path: .

      - run: ls -lah

      - name: Install build artifact
        run: yarn  add ./package.tgz

      - run: sed -i -e /@remap-prod-remove-line/d ./tsconfig.json ./vitest.config.ts ./test/tsconfig.json ./test/typescript/tsconfig.json

      - name: Run tests, against dist
        run: yarn test

  test-types:
    name: Test Types with TypeScript ${{ matrix.ts }}

    needs: [build]
    runs-on: ubuntu-latest
    strategy:
      fail-fast: false
      matrix:
        node: ['16.x']
        ts: ['4.2', '4.3', '4.4', '4.5', '4.6', '4.7', '4.8', '4.9', '5.0.0-beta']
    steps:
      - name: Checkout repo
        uses: actions/checkout@v2

      - name: Use node ${{ matrix.node }}
        uses: actions/setup-node@v2
        with:
          node-version: ${{ matrix.node }}
          cache: 'yarn'

      - name: Install deps
        run: yarn install

      - name: Install TypeScript ${{ matrix.ts }}
        run: yarn add typescript@${{ matrix.ts }}

      - uses: actions/download-artifact@v2
        with:
          name: package
          path: .

      - name: Install build artifact
        run: yarn add ./package.tgz

      - name: Test types
        run: |
          yarn tsc --version
          yarn check-types
<<<<<<< HEAD
          yarn test:typecheck
          yarn test:types
=======
          yarn test:types

  test-published-artifact:
    name: Test Published Artifact ${{ matrix.example }}

    needs: [build]
    runs-on: ubuntu-latest
    strategy:
      fail-fast: false
      matrix:
        node: ['16.x']
        example:
          [
            'cra4',
            'cra5',
            'next',
            'vite',
            'node-standard',
            'node-esm',
            'are-the-types-wrong'
          ]
    steps:
      - name: Checkout repo
        uses: actions/checkout@v2

      - name: Use node ${{ matrix.node }}
        uses: actions/setup-node@v2
        with:
          node-version: ${{ matrix.node }}
          cache: 'yarn'

      - name: Clone RTK repo
        run: git clone https://github.com/reduxjs/redux-toolkit.git ./redux-toolkit

      - name: Check folder contents
        run: ls -l .

      - name: Install deps
        working-directory: ./redux-toolkit/examples/publish-ci/${{ matrix.example }}
        run: yarn install

      - uses: actions/download-artifact@v2
        with:
          name: package
          path: ./redux-toolkit/examples/publish-ci/${{ matrix.example }}

      - name: Check folder contents
        working-directory: ./redux-toolkit/examples/publish-ci/${{ matrix.example }}
        run: ls -l .

      - name: Install build artifact
        working-directory: ./redux-toolkit/examples/publish-ci/${{ matrix.example }}
        run: yarn add ./package.tgz

      - name: Show installed package versions
        working-directory: ./redux-toolkit/examples/publish-ci/${{ matrix.example }}
        run: yarn info redux && yarn why redux

      - name: Build example
        working-directory: ./redux-toolkit/examples/publish-ci/${{ matrix.example }}
        run: yarn build

      - name: Run test step
        working-directory: ./redux-toolkit/examples/publish-ci/${{ matrix.example }}
        run: yarn test
        if: matrix.example != 'are-the-types-wrong'

      - name: Run test step
        working-directory: ./redux-toolkit/examples/publish-ci/${{ matrix.example }}
        # Ignore "FalseCJS" errors in the `attw` job
        run: yarn test -n FalseCJS
        if: matrix.example == 'are-the-types-wrong'
>>>>>>> 461b0932
<|MERGE_RESOLUTION|>--- conflicted
+++ resolved
@@ -129,10 +129,7 @@
         run: |
           yarn tsc --version
           yarn check-types
-<<<<<<< HEAD
           yarn test:typecheck
-          yarn test:types
-=======
           yarn test:types
 
   test-published-artifact:
@@ -204,5 +201,4 @@
         working-directory: ./redux-toolkit/examples/publish-ci/${{ matrix.example }}
         # Ignore "FalseCJS" errors in the `attw` job
         run: yarn test -n FalseCJS
-        if: matrix.example == 'are-the-types-wrong'
->>>>>>> 461b0932
+        if: matrix.example == 'are-the-types-wrong'