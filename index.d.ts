<<<<<<< HEAD
/// <reference types="symbol-observable" />

=======
>>>>>>> b8954c07
/**
 * An *action* is a plain object that represents an intention to change the
 * state. Actions are the only way to get data into the store. Any data,
 * whether from UI events, network callbacks, or other sources such as
 * WebSockets needs to eventually be dispatched as actions.
 *
 * Actions must have a `type` field that indicates the type of action being
 * performed. Types can be defined as constants and imported from another
 * module. It's better to use strings for `type` than Symbols because strings
 * are serializable.
 *
 * Other than `type`, the structure of an action object is really up to you.
 * If you're interested, check out Flux Standard Action for recommendations on
 * how actions should be constructed.
 *
 * @template T the type of the action's `type` tag.
 */
export interface Action<T = any> {
  type: T
}

/**
 * An Action type which accepts any other properties.
 * This is mainly for the use of the `Reducer` type.
 * This is not part of `Action` itself to prevent users who are extending `Action.
 */
export interface AnyAction extends Action {
  // Allows any extra properties to be defined in an action.
  [extraProps: string]: any
}

/* reducers */

/**
 * A *reducer* (also called a *reducing function*) is a function that accepts
 * an accumulation and a value and returns a new accumulation. They are used
 * to reduce a collection of values down to a single value
 *
 * Reducers are not unique to Redux—they are a fundamental concept in
 * functional programming.  Even most non-functional languages, like
 * JavaScript, have a built-in API for reducing. In JavaScript, it's
 * `Array.prototype.reduce()`.
 *
 * In Redux, the accumulated value is the state object, and the values being
 * accumulated are actions. Reducers calculate a new state given the previous
 * state and an action. They must be *pure functions*—functions that return
 * the exact same output for given inputs. They should also be free of
 * side-effects. This is what enables exciting features like hot reloading and
 * time travel.
 *
 * Reducers are the most important concept in Redux.
 *
 * *Do not put API calls into reducers.*
 *
 * @template S The type of state consumed and produced by this reducer.
 * @template A The type of actions the reducer can potentially respond to.
 */
export type Reducer<S = any, A extends Action = AnyAction> = (
  state: S | undefined,
  action: A
) => S

/**
 * Object whose values correspond to different reducer functions.
 *
 * @template A The type of actions the reducers can potentially respond to.
 */
export type ReducersMapObject<S = any, A extends Action = Action> = {
  [K in keyof S]: Reducer<S[K], A>
}

/**
 * Turns an object whose values are different reducer functions, into a single
 * reducer function. It will call every child reducer, and gather their results
 * into a single state object, whose keys correspond to the keys of the passed
 * reducer functions.
 *
 * @template S Combined state object type.
 *
 * @param reducers An object whose values correspond to different reducer
 *   functions that need to be combined into one. One handy way to obtain it
 *   is to use ES6 `import * as reducers` syntax. The reducers may never
 *   return undefined for any action. Instead, they should return their
 *   initial state if the state passed to them was undefined, and the current
 *   state for any unrecognized action.
 *
 * @returns A reducer function that invokes every reducer inside the passed
 *   object, and builds a state object with the same shape.
 */
export function combineReducers<S>(
  reducers: ReducersMapObject<S, any>
): Reducer<S>
export function combineReducers<S, A extends Action = AnyAction>(
  reducers: ReducersMapObject<S, A>
): Reducer<S, A>

/* store */

/**
 * A *dispatching function* (or simply *dispatch function*) is a function that
 * accepts an action or an async action; it then may or may not dispatch one
 * or more actions to the store.
 *
 * We must distinguish between dispatching functions in general and the base
 * `dispatch` function provided by the store instance without any middleware.
 *
 * The base dispatch function *always* synchronously sends an action to the
 * store's reducer, along with the previous state returned by the store, to
 * calculate a new state. It expects actions to be plain objects ready to be
 * consumed by the reducer.
 *
 * Middleware wraps the base dispatch function. It allows the dispatch
 * function to handle async actions in addition to actions. Middleware may
 * transform, delay, ignore, or otherwise interpret actions or async actions
 * before passing them to the next middleware.
 *
 * @template A The type of things (actions or otherwise) which may be
 *   dispatched.
 */
export interface Dispatch<A extends Action = AnyAction> {
  <T extends A>(action: T): T
}

/**
 * Function to remove listener added by `Store.subscribe()`.
 */
export interface Unsubscribe {
  (): void
}

/**
 * A minimal observable of state changes.
 * For more information, see the observable proposal:
 * https://github.com/tc39/proposal-observable
 */
export type Observable<T> = {
  /**
   * The minimal observable subscription method.
   * @param {Object} observer Any object that can be used as an observer.
   * The observer object should have a `next` method.
   * @returns {subscription} An object with an `unsubscribe` method that can
   * be used to unsubscribe the observable from the store, and prevent further
   * emission of values from the observable.
   */
  subscribe: (observer: Observer<T>)=> { unsubscribe: Unsubscribe }
  [Symbol.observable](): Observable<T>
}

/**
 * An Observer is used to receive data from an Observable, and is supplied as
 * an argument to subscribe.
 */
export type Observer<T> = {
  next?(value: T): void
}


/**
 * A store is an object that holds the application's state tree.
 * There should only be a single store in a Redux app, as the composition
 * happens on the reducer level.
 *
 * @template S The type of state held by this store.
 * @template A the type of actions which may be dispatched by this store.
 */
export interface Store<S = any, A extends Action = AnyAction> {
  /**
   * Dispatches an action. It is the only way to trigger a state change.
   *
   * The `reducer` function, used to create the store, will be called with the
   * current state tree and the given `action`. Its return value will be
   * considered the **next** state of the tree, and the change listeners will
   * be notified.
   *
   * The base implementation only supports plain object actions. If you want
   * to dispatch a Promise, an Observable, a thunk, or something else, you
   * need to wrap your store creating function into the corresponding
   * middleware. For example, see the documentation for the `redux-thunk`
   * package. Even the middleware will eventually dispatch plain object
   * actions using this method.
   *
   * @param action A plain object representing “what changed”. It is a good
   *   idea to keep actions serializable so you can record and replay user
   *   sessions, or use the time travelling `redux-devtools`. An action must
   *   have a `type` property which may not be `undefined`. It is a good idea
   *   to use string constants for action types.
   *
   * @returns For convenience, the same action object you dispatched.
   *
   * Note that, if you use a custom middleware, it may wrap `dispatch()` to
   * return something else (for example, a Promise you can await).
   */
  dispatch: Dispatch<A>

  /**
   * Reads the state tree managed by the store.
   *
   * @returns The current state tree of your application.
   */
  getState(): S

  /**
   * Adds a change listener. It will be called any time an action is
   * dispatched, and some part of the state tree may potentially have changed.
   * You may then call `getState()` to read the current state tree inside the
   * callback.
   *
   * You may call `dispatch()` from a change listener, with the following
   * caveats:
   *
   * 1. The subscriptions are snapshotted just before every `dispatch()` call.
   * If you subscribe or unsubscribe while the listeners are being invoked,
   * this will not have any effect on the `dispatch()` that is currently in
   * progress. However, the next `dispatch()` call, whether nested or not,
   * will use a more recent snapshot of the subscription list.
   *
   * 2. The listener should not expect to see all states changes, as the state
   * might have been updated multiple times during a nested `dispatch()` before
   * the listener is called. It is, however, guaranteed that all subscribers
   * registered before the `dispatch()` started will be called with the latest
   * state by the time it exits.
   *
   * @param listener A callback to be invoked on every dispatch.
   * @returns A function to remove this change listener.
   */
  subscribe(listener: () => void): Unsubscribe

  /**
   * Replaces the reducer currently used by the store to calculate the state.
   *
   * You might need this if your app implements code splitting and you want to
   * load some of the reducers dynamically. You might also need this if you
   * implement a hot reloading mechanism for Redux.
   *
   * @param nextReducer The reducer for the store to use instead.
   */
<<<<<<< HEAD
  replaceReducer(nextReducer: Reducer<S, A>): void;

  /**
   * Interoperability point for observable/reactive libraries.
   * @returns {observable} A minimal observable of state changes.
   * For more information, see the observable proposal:
   * https://github.com/tc39/proposal-observable
   */
  [Symbol.observable](): Observable<S>
=======
  replaceReducer(nextReducer: Reducer<S, A>): void
>>>>>>> b8954c07
}

export type DeepPartial<T> = { [K in keyof T]?: DeepPartial<T[K]> }

/**
 * A store creator is a function that creates a Redux store. Like with
 * dispatching function, we must distinguish the base store creator,
 * `createStore(reducer, preloadedState)` exported from the Redux package, from
 * store creators that are returned from the store enhancers.
 *
 * @template S The type of state to be held by the store.
 * @template A The type of actions which may be dispatched.
 * @template Ext Store extension that is mixed in to the Store type.
 * @template StateExt State extension that is mixed into the state type.
 */
export interface StoreCreator {
  <S, A extends Action, Ext, StateExt>(
    reducer: Reducer<S, A>,
    enhancer?: StoreEnhancer<Ext, StateExt>
  ): Store<S & StateExt, A> & Ext
  <S, A extends Action, Ext, StateExt>(
    reducer: Reducer<S, A>,
    preloadedState?: DeepPartial<S>,
    enhancer?: StoreEnhancer<Ext>
  ): Store<S & StateExt, A> & Ext
}

/**
 * Creates a Redux store that holds the state tree.
 * The only way to change the data in the store is to call `dispatch()` on it.
 *
 * There should only be a single store in your app. To specify how different
 * parts of the state tree respond to actions, you may combine several
 * reducers
 * into a single reducer function by using `combineReducers`.
 *
 * @template S State object type.
 *
 * @param reducer A function that returns the next state tree, given the
 *   current state tree and the action to handle.
 *
 * @param [preloadedState] The initial state. You may optionally specify it to
 *   hydrate the state from the server in universal apps, or to restore a
 *   previously serialized user session. If you use `combineReducers` to
 *   produce the root reducer function, this must be an object with the same
 *   shape as `combineReducers` keys.
 *
 * @param [enhancer] The store enhancer. You may optionally specify it to
 *   enhance the store with third-party capabilities such as middleware, time
 *   travel, persistence, etc. The only store enhancer that ships with Redux
 *   is `applyMiddleware()`.
 *
 * @returns A Redux store that lets you read the state, dispatch actions and
 *   subscribe to changes.
 */
export const createStore: StoreCreator

/**
 * A store enhancer is a higher-order function that composes a store creator
 * to return a new, enhanced store creator. This is similar to middleware in
 * that it allows you to alter the store interface in a composable way.
 *
 * Store enhancers are much the same concept as higher-order components in
 * React, which are also occasionally called “component enhancers”.
 *
 * Because a store is not an instance, but rather a plain-object collection of
 * functions, copies can be easily created and modified without mutating the
 * original store. There is an example in `compose` documentation
 * demonstrating that.
 *
 * Most likely you'll never write a store enhancer, but you may use the one
 * provided by the developer tools. It is what makes time travel possible
 * without the app being aware it is happening. Amusingly, the Redux
 * middleware implementation is itself a store enhancer.
 *
 * @template Ext Store extension that is mixed into the Store type.
 * @template StateExt State extension that is mixed into the state type.
 */
export type StoreEnhancer<Ext = {}, StateExt = {}> = (
  next: StoreEnhancerStoreCreator
) => StoreEnhancerStoreCreator<Ext, StateExt>
export type StoreEnhancerStoreCreator<Ext = {}, StateExt = {}> = <
  S = any,
  A extends Action = AnyAction
>(
  reducer: Reducer<S, A>,
  preloadedState?: DeepPartial<S>
) => Store<S & StateExt, A> & Ext

/* middleware */

export interface MiddlewareAPI<D extends Dispatch = Dispatch, S = any> {
  dispatch: D
  getState(): S
}

/**
 * A middleware is a higher-order function that composes a dispatch function
 * to return a new dispatch function. It often turns async actions into
 * actions.
 *
 * Middleware is composable using function composition. It is useful for
 * logging actions, performing side effects like routing, or turning an
 * asynchronous API call into a series of synchronous actions.
 *
 * @template DispatchExt Extra Dispatch signature added by this middleware.
 * @template S The type of the state supported by this middleware.
 * @template D The type of Dispatch of the store where this middleware is
 *   installed.
 */
export interface Middleware<
  DispatchExt = {},
  S = any,
  D extends Dispatch = Dispatch
> {
  (api: MiddlewareAPI<D, S>): (
    next: Dispatch<AnyAction>
  ) => (action: any) => any
}

/**
 * Creates a store enhancer that applies middleware to the dispatch method
 * of the Redux store. This is handy for a variety of tasks, such as
 * expressing asynchronous actions in a concise manner, or logging every
 * action payload.
 *
 * See `redux-thunk` package as an example of the Redux middleware.
 *
 * Because middleware is potentially asynchronous, this should be the first
 * store enhancer in the composition chain.
 *
 * Note that each middleware will be given the `dispatch` and `getState`
 * functions as named arguments.
 *
 * @param middlewares The middleware chain to be applied.
 * @returns A store enhancer applying the middleware.
 *
 * @template Ext Dispatch signature added by a middleware.
 * @template S The type of the state supported by a middleware.
 */
export function applyMiddleware(): StoreEnhancer
export function applyMiddleware<Ext1, S>(
  middleware1: Middleware<Ext1, S, any>
): StoreEnhancer<{ dispatch: Ext1 }>
export function applyMiddleware<Ext1, Ext2, S>(
  middleware1: Middleware<Ext1, S, any>,
  middleware2: Middleware<Ext2, S, any>
): StoreEnhancer<{ dispatch: Ext1 & Ext2 }>
export function applyMiddleware<Ext1, Ext2, Ext3, S>(
  middleware1: Middleware<Ext1, S, any>,
  middleware2: Middleware<Ext2, S, any>,
  middleware3: Middleware<Ext3, S, any>
): StoreEnhancer<{ dispatch: Ext1 & Ext2 & Ext3 }>
export function applyMiddleware<Ext1, Ext2, Ext3, Ext4, S>(
  middleware1: Middleware<Ext1, S, any>,
  middleware2: Middleware<Ext2, S, any>,
  middleware3: Middleware<Ext3, S, any>,
  middleware4: Middleware<Ext4, S, any>
): StoreEnhancer<{ dispatch: Ext1 & Ext2 & Ext3 & Ext4 }>
export function applyMiddleware<Ext1, Ext2, Ext3, Ext4, Ext5, S>(
  middleware1: Middleware<Ext1, S, any>,
  middleware2: Middleware<Ext2, S, any>,
  middleware3: Middleware<Ext3, S, any>,
  middleware4: Middleware<Ext4, S, any>,
  middleware5: Middleware<Ext5, S, any>
): StoreEnhancer<{ dispatch: Ext1 & Ext2 & Ext3 & Ext4 & Ext5 }>
export function applyMiddleware<Ext, S = any>(
  ...middlewares: Middleware<any, S, any>[]
): StoreEnhancer<{ dispatch: Ext }>

/* action creators */

/**
 * An *action creator* is, quite simply, a function that creates an action. Do
 * not confuse the two terms—again, an action is a payload of information, and
 * an action creator is a factory that creates an action.
 *
 * Calling an action creator only produces an action, but does not dispatch
 * it. You need to call the store's `dispatch` function to actually cause the
 * mutation. Sometimes we say *bound action creators* to mean functions that
 * call an action creator and immediately dispatch its result to a specific
 * store instance.
 *
 * If an action creator needs to read the current state, perform an API call,
 * or cause a side effect, like a routing transition, it should return an
 * async action instead of an action.
 *
 * @template A Returned action type.
 */
export interface ActionCreator<A> {
  (...args: any[]): A
}

/**
 * Object whose values are action creator functions.
 */
export interface ActionCreatorsMapObject<A = any> {
  [key: string]: ActionCreator<A>
}

/**
 * Turns an object whose values are action creators, into an object with the
 * same keys, but with every function wrapped into a `dispatch` call so they
 * may be invoked directly. This is just a convenience method, as you can call
 * `store.dispatch(MyActionCreators.doSomething())` yourself just fine.
 *
 * For convenience, you can also pass a single function as the first argument,
 * and get a function in return.
 *
 * @param actionCreator An object whose values are action creator functions.
 *   One handy way to obtain it is to use ES6 `import * as` syntax. You may
 *   also pass a single function.
 *
 * @param dispatch The `dispatch` function available on your Redux store.
 *
 * @returns The object mimicking the original object, but with every action
 *   creator wrapped into the `dispatch` call. If you passed a function as
 *   `actionCreator`, the return value will also be a single function.
 */
export function bindActionCreators<A, C extends ActionCreator<A>>(
  actionCreator: C,
  dispatch: Dispatch
): C

export function bindActionCreators<
  A extends ActionCreator<any>,
  B extends ActionCreator<any>
>(actionCreator: A, dispatch: Dispatch): B

export function bindActionCreators<A, M extends ActionCreatorsMapObject<A>>(
  actionCreators: M,
  dispatch: Dispatch
): M

export function bindActionCreators<
  M extends ActionCreatorsMapObject<any>,
  N extends ActionCreatorsMapObject<any>
>(actionCreators: M, dispatch: Dispatch): N

/* compose */

type Func0<R> = () => R
type Func1<T1, R> = (a1: T1) => R
type Func2<T1, T2, R> = (a1: T1, a2: T2) => R
type Func3<T1, T2, T3, R> = (a1: T1, a2: T2, a3: T3, ...args: any[]) => R

/**
 * Composes single-argument functions from right to left. The rightmost
 * function can take multiple arguments as it provides the signature for the
 * resulting composite function.
 *
 * @param funcs The functions to compose.
 * @returns R function obtained by composing the argument functions from right
 *   to left. For example, `compose(f, g, h)` is identical to doing
 *   `(...args) => f(g(h(...args)))`.
 */
export function compose(): <R>(a: R) => R

export function compose<F extends Function>(f: F): F

/* two functions */
export function compose<A, R>(f1: (b: A) => R, f2: Func0<A>): Func0<R>
export function compose<A, T1, R>(
  f1: (b: A) => R,
  f2: Func1<T1, A>
): Func1<T1, R>
export function compose<A, T1, T2, R>(
  f1: (b: A) => R,
  f2: Func2<T1, T2, A>
): Func2<T1, T2, R>
export function compose<A, T1, T2, T3, R>(
  f1: (b: A) => R,
  f2: Func3<T1, T2, T3, A>
): Func3<T1, T2, T3, R>

/* three functions */
export function compose<A, B, R>(
  f1: (b: B) => R,
  f2: (a: A) => B,
  f3: Func0<A>
): Func0<R>
export function compose<A, B, T1, R>(
  f1: (b: B) => R,
  f2: (a: A) => B,
  f3: Func1<T1, A>
): Func1<T1, R>
export function compose<A, B, T1, T2, R>(
  f1: (b: B) => R,
  f2: (a: A) => B,
  f3: Func2<T1, T2, A>
): Func2<T1, T2, R>
export function compose<A, B, T1, T2, T3, R>(
  f1: (b: B) => R,
  f2: (a: A) => B,
  f3: Func3<T1, T2, T3, A>
): Func3<T1, T2, T3, R>

/* four functions */
export function compose<A, B, C, R>(
  f1: (b: C) => R,
  f2: (a: B) => C,
  f3: (a: A) => B,
  f4: Func0<A>
): Func0<R>
export function compose<A, B, C, T1, R>(
  f1: (b: C) => R,
  f2: (a: B) => C,
  f3: (a: A) => B,
  f4: Func1<T1, A>
): Func1<T1, R>
export function compose<A, B, C, T1, T2, R>(
  f1: (b: C) => R,
  f2: (a: B) => C,
  f3: (a: A) => B,
  f4: Func2<T1, T2, A>
): Func2<T1, T2, R>
export function compose<A, B, C, T1, T2, T3, R>(
  f1: (b: C) => R,
  f2: (a: B) => C,
  f3: (a: A) => B,
  f4: Func3<T1, T2, T3, A>
): Func3<T1, T2, T3, R>

/* rest */
export function compose<R>(
  f1: (b: any) => R,
  ...funcs: Function[]
): (...args: any[]) => R

export function compose<R>(...funcs: Function[]): (...args: any[]) => R<|MERGE_RESOLUTION|>--- conflicted
+++ resolved
@@ -1,8 +1,5 @@
-<<<<<<< HEAD
 /// <reference types="symbol-observable" />
 
-=======
->>>>>>> b8954c07
 /**
  * An *action* is a plain object that represents an intention to change the
  * state. Actions are the only way to get data into the store. Any data,
@@ -239,8 +236,7 @@
    *
    * @param nextReducer The reducer for the store to use instead.
    */
-<<<<<<< HEAD
-  replaceReducer(nextReducer: Reducer<S, A>): void;
+  replaceReducer(nextReducer: Reducer<S, A>): void
 
   /**
    * Interoperability point for observable/reactive libraries.
@@ -249,9 +245,6 @@
    * https://github.com/tc39/proposal-observable
    */
   [Symbol.observable](): Observable<S>
-=======
-  replaceReducer(nextReducer: Reducer<S, A>): void
->>>>>>> b8954c07
 }
 
 export type DeepPartial<T> = { [K in keyof T]?: DeepPartial<T[K]> }
