import babel from '@babel/core'
import type { Plugin } from 'esbuild'
import { getBuildExtensions } from 'esbuild-extra'
import fs from 'node:fs/promises'
import type { Options } from 'tsup'
import { defineConfig } from 'tsup'

<<<<<<< HEAD
const tsconfig = 'tsconfig.build.json' satisfies Options['tsconfig']
=======
import * as babel from '@babel/core'
import type { Plugin } from 'esbuild'
import { getBuildExtensions } from 'esbuild-extra'
>>>>>>> 7828a64f

// Extract error strings, replace them with error codes, and write messages to a file
const mangleErrorsTransform: Plugin = {
  name: 'mangle-errors-plugin',
  setup(build) {
    const { onTransform } = getBuildExtensions(build, 'mangle-errors-plugin')

    onTransform({ loaders: ['ts', 'tsx'] }, async args => {
      try {
        const res = await babel.transformAsync(args.code, {
          parserOpts: {
            plugins: ['typescript']
          },
          plugins: [['./scripts/mangleErrors.cjs', { minify: false }]]
        })

        if (res == null) {
          throw new Error('Babel transformAsync returned null')
        }

        return {
          code: res.code!,
          map: res.map!
        }
      } catch (err) {
        console.error('Babel mangleErrors error: ', err)
        return null
      }
    })
  }
}

export default defineConfig(options => {
  const commonOptions: Options = {
    entry: {
      redux: 'src/index.ts'
    },
    esbuildPlugins: [mangleErrorsTransform],
    sourcemap: true,
    tsconfig,
    ...options
  }

  return [
    // Standard ESM, embedded `process.env.NODE_ENV` checks
    {
      ...commonOptions,
      format: ['esm'],
      outExtension: () => ({ js: '.mjs' }), // Add dts: '.d.ts' when egoist/tsup#1053 lands
      dts: true,
<<<<<<< HEAD
      clean: true,
      async onSuccess() {
        // Support Webpack 4 by pointing `"module"` to a file with a `.js` extension
        await fs.copyFile('dist/redux.mjs', 'dist/redux.legacy-esm.js')
      }
=======
      clean: true
    },
    // Support Webpack 4 by pointing `"module"` to a file with a `.js` extension
    {
      ...commonOptions,
      format: ['esm'],
      target: 'es2017',
      dts: false,
      outExtension: () => ({ js: '.js' }),
      entry: { 'redux.legacy-esm': 'src/index.ts' }
>>>>>>> 7828a64f
    },
    // Browser-ready ESM, production + minified
    {
      ...commonOptions,
      entry: {
        'redux.browser': 'src/index.ts'
      },
      define: {
        'process.env.NODE_ENV': JSON.stringify('production')
      },
      format: ['esm'],
      outExtension: () => ({ js: '.mjs' }),
      minify: true
    },
    {
      ...commonOptions,
      format: 'cjs',
      outDir: './dist/cjs/',
      outExtension: () => ({ js: '.cjs' })
    }
  ]
})<|MERGE_RESOLUTION|>--- conflicted
+++ resolved
@@ -1,17 +1,10 @@
 import babel from '@babel/core'
 import type { Plugin } from 'esbuild'
 import { getBuildExtensions } from 'esbuild-extra'
-import fs from 'node:fs/promises'
 import type { Options } from 'tsup'
 import { defineConfig } from 'tsup'
 
-<<<<<<< HEAD
 const tsconfig = 'tsconfig.build.json' satisfies Options['tsconfig']
-=======
-import * as babel from '@babel/core'
-import type { Plugin } from 'esbuild'
-import { getBuildExtensions } from 'esbuild-extra'
->>>>>>> 7828a64f
 
 // Extract error strings, replace them with error codes, and write messages to a file
 const mangleErrorsTransform: Plugin = {
@@ -62,13 +55,6 @@
       format: ['esm'],
       outExtension: () => ({ js: '.mjs' }), // Add dts: '.d.ts' when egoist/tsup#1053 lands
       dts: true,
-<<<<<<< HEAD
-      clean: true,
-      async onSuccess() {
-        // Support Webpack 4 by pointing `"module"` to a file with a `.js` extension
-        await fs.copyFile('dist/redux.mjs', 'dist/redux.legacy-esm.js')
-      }
-=======
       clean: true
     },
     // Support Webpack 4 by pointing `"module"` to a file with a `.js` extension
@@ -79,7 +65,6 @@
       dts: false,
       outExtension: () => ({ js: '.js' }),
       entry: { 'redux.legacy-esm': 'src/index.ts' }
->>>>>>> 7828a64f
     },
     // Browser-ready ESM, production + minified
     {
