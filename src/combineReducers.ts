--- conflicted
+++ resolved
@@ -1,19 +1,10 @@
-<<<<<<< HEAD
-import type { AnyAction, Action } from './types/actions'
+import type { Action } from './types/actions'
 import type {
-=======
-import { Action } from './types/actions'
-import {
->>>>>>> 957aed6e
   ActionFromReducersMapObject,
   PreloadedStateShapeFromReducersMapObject,
   Reducer,
   StateFromReducersMapObject
 } from './types/reducers'
-<<<<<<< HEAD
-import type { CombinedState } from './types/store'
-=======
->>>>>>> 957aed6e
 
 import ActionTypes from './utils/actionTypes'
 import isPlainObject from './utils/isPlainObject'
