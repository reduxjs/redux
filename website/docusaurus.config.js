module.exports = {
  title: 'Redux',
  tagline: 'A Predictable State Container for JS Apps',
  url: 'https://redux.js.org',
  baseUrl: '/',
  favicon: 'img/favicon/favicon.ico',
  organizationName: 'reduxjs',
  projectName: 'redux',
  themeConfig: {
    disableDarkMode: false,
    prism: {
      theme: require('./src/js/monokaiTheme.js')
    },
    navbar: {
      title: 'Redux',
      image: 'img/redux-logo-landscape.png',
      logo: {
        alt: 'Redux Logo',
        src: 'img/redux.svg'
      },
      links: [
        {
          label: 'Getting Started',
          to: 'introduction/getting-started',
          position: 'right'
        },
        {
          label: 'Tutorial',
          to: 'tutorials/essentials/part-1-overview-concepts',
          position: 'right'
        },
        { label: 'API', to: 'api/api-reference', position: 'right' },
        { label: 'FAQ', to: 'faq', position: 'right' },
        {
          label: 'GitHub',
          href: 'https://www.github.com/reduxjs/redux',
          position: 'right'
        },
        {
          label: 'Need help?',
          to: 'introduction/getting-started#help-and-discussion',
          position: 'right'
        }
      ]
    },
    footer: {
      style: 'light',
      links: [
        {
          title: 'Docs',
          items: [
            {
              label: 'Getting Started',
              to: 'introduction/getting-started'
            },
            {
              label: 'Tutorial',
              to: 'tutorials/essentials/part-1-overview-concepts'
            },
            {
              label: 'FAQ',
              to: 'faq'
            },
            {
              label: 'Tutorial',
              to: 'basics/basic-tutorial'
            },
            {
              label: 'API Reference',
              to: 'api/api-reference'
            }
          ]
        },
        {
          title: 'Community',
          items: [
            {
              label: 'Stack Overflow',
              href: 'http://stackoverflow.com/questions/tagged/redux'
            },
            {
              label: 'Feedback',
              to: 'introduction/getting-started#help-and-discussion'
            }
          ]
        },
        {
          title: 'More',
          items: [
            {
              label: 'GitHub',
              href: 'https://github.com/reduxjs/redux'
            },
            {
              html: `
                <a href="https://www.netlify.com">
                  <img
                    src="https://www.netlify.com/img/global/badges/netlify-color-accent.svg"
                    alt="Deploys by Netlify"
                  />
                </a>
              `
            }
          ]
        }
      ],
      logo: {
        alt: 'Redux Logo',
        src: 'img/redux.svg',
        href: 'https://redux.js.org/'
      },
<<<<<<< HEAD
      copyright: `Copyright © 2015–${new Date().getFullYear()} Dan Abramov and the Redux documentation authors.`
=======
      copyright: 
        `Copyright © 2015–${new Date().getFullYear()} Dan Abramov and the Redux documentation authors.`
>>>>>>> 6875b715
    },
    algolia: {
      apiKey: '518c6e3c629811d8daa1d21dc8bcfa37',
      indexName: 'redux',
      algoliaOptions: {}
    },
    googleAnalytics: {
      trackingID: 'UA-130598673-1'
    }
  },
  presets: [
    [
      '@docusaurus/preset-classic',
      {
        docs: {
          path: '../docs',
          routeBasePath: '/',
          sidebarPath: require.resolve('./sidebars.js')
        },
        theme: {
          customCss: require.resolve('./src/css/custom.css')
        }
      }
    ]
  ]
}<|MERGE_RESOLUTION|>--- conflicted
+++ resolved
@@ -109,12 +109,8 @@
         src: 'img/redux.svg',
         href: 'https://redux.js.org/'
       },
-<<<<<<< HEAD
-      copyright: `Copyright © 2015–${new Date().getFullYear()} Dan Abramov and the Redux documentation authors.`
-=======
       copyright: 
         `Copyright © 2015–${new Date().getFullYear()} Dan Abramov and the Redux documentation authors.`
->>>>>>> 6875b715
     },
     algolia: {
       apiKey: '518c6e3c629811d8daa1d21dc8bcfa37',
