--- conflicted
+++ resolved
@@ -1,7 +1,5 @@
 import React from 'react';
-<<<<<<< HEAD
 import { Link, RouteHandler } from 'react-router';
-=======
 import CounterApp from './CounterApp';
 import TodoApp from './TodoApp';
 import { createRedux } from 'redux';
@@ -9,33 +7,25 @@
 import * as stores from '../stores';
 
 const redux = createRedux(stores);
->>>>>>> 067eff96
 
 export default class App {
   render() {
     return (
-<<<<<<< HEAD
-      <div>
-        <h1>Redux</h1>
-        <p>The evolution of Flux!</p>
-        <ul>
-          <li><Link to="app">Home</Link></li>
-          <li><Link to="counter">Counter</Link></li>
-          <li><Link to="todo">Todo</Link></li>
-          <li><Link to="blog">Blog</Link></li>
-        </ul>
-        <RouteHandler {...this.props} />
-      </div>
-=======
       <Provider redux={redux}>
         {() =>
           <div>
-            <CounterApp />
-            <TodoApp />
+            <h1>Redux</h1>
+            <p>The evolution of Flux!</p>
+            <ul>
+              <li><Link to="app">Home</Link></li>
+              <li><Link to="counter">Counter</Link></li>
+              <li><Link to="todo">Todo</Link></li>
+              <li><Link to="blog">Blog</Link></li>
+            </ul>
+            <RouteHandler {...this.props} />
           </div>
         }
       </Provider>
->>>>>>> 067eff96
     );
   }
 }