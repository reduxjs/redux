--- conflicted
+++ resolved
@@ -107,11 +107,7 @@
 - [`dispatch(action)`](api/Store.md#dispatch) is the base dispatch function described above.
 - [`getState()`](api/Store.md#getState) returns the current state of the store.
 - [`subscribe(listener)`](api/Store.md#subscribe) registers a function to be called on state changes.
-<<<<<<< HEAD
 - [`replaceReducer(nextReducer, nextState)`](api/Store.md#replaceReducer) can be used to implement hot reloading and code splitting. Most likely you won’t use it.
-=======
-- [`replaceReducer(nextReducer)`](api/Store.md#replaceReducer) can be used to implement hot reloading and code splitting. Most likely you won't use it.
->>>>>>> 39052294
 
 See the complete [store API reference](api/Store.md#dispatch) for more details.
 
