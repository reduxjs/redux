# `compose(...functions)`

Composes functions from right to left.

This is a functional programming utility, and is included in Redux as a convenience.  
You might want to use it to apply several [store enhancers](../Glossary.md#store-enhancer) in a row.

#### Arguments

1. (_arguments_): The functions to compose. Each function is expected to accept a single parameter. Its return value will be provided as an argument to the function standing to the left, and so on. The exception is the right-most argument which can accept multiple parameters, as it will provide the signature for the resulting composed function.

#### Returns

(_Function_): The final function obtained by composing the given functions from right to left.

#### Example

This example demonstrates how to use `compose` to enhance a [store](Store.md) with [`applyMiddleware`](applyMiddleware.md) and a few developer tools from the [redux-devtools](https://github.com/reduxjs/redux-devtools) package.

```js
import { createStore, applyMiddleware, compose } from 'redux'
import thunk from 'redux-thunk'
import DevTools from './containers/DevTools'
import reducer from '../reducers'

const store = createStore(
  reducer,
  compose(
    applyMiddleware(thunk),
    DevTools.instrument()
  )
)
```

#### Tips

<<<<<<< HEAD
* All `compose` does is let you write deeply nested function transformations without the rightward drift of the code. Don't give it too much credit!
* [Understanding how the compose function works in Redux](https://joecortopassi.com/articles/functional-composition-in-javascript/)
=======
- All `compose` does is let you write deeply nested function transformations without the rightward drift of the code. Don't give it too much credit!
>>>>>>> 864b9c32
<|MERGE_RESOLUTION|>--- conflicted
+++ resolved
@@ -34,9 +34,5 @@
 
 #### Tips
 
-<<<<<<< HEAD
 * All `compose` does is let you write deeply nested function transformations without the rightward drift of the code. Don't give it too much credit!
 * [Understanding how the compose function works in Redux](https://joecortopassi.com/articles/functional-composition-in-javascript/)
-=======
-- All `compose` does is let you write deeply nested function transformations without the rightward drift of the code. Don't give it too much credit!
->>>>>>> 864b9c32
