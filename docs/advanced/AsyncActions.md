--- conflicted
+++ resolved
@@ -350,11 +350,7 @@
     // In this case, we return a promise to wait for.
     // This is not required by thunk middleware, but it is convenient for us.
 
-<<<<<<< HEAD
     return fetch(`http://www.reddit.com/r/${subreddit}.json`)
-=======
-    return fetch(`https://www.reddit.com/r/${reddit}.json`)
->>>>>>> d2969b5e
       .then(response => response.json())
       .then(json =>
 
@@ -441,13 +437,8 @@
 
 function fetchPosts(subreddit) {
   return dispatch => {
-<<<<<<< HEAD
     dispatch(requestPosts(subreddit))
     return fetch(`http://www.reddit.com/r/${subreddit}.json`)
-=======
-    dispatch(requestPosts(reddit))
-    return fetch(`https://www.reddit.com/r/${reddit}.json`)
->>>>>>> d2969b5e
       .then(response => response.json())
       .then(json => dispatch(receivePosts(subreddit, json)))
   }
