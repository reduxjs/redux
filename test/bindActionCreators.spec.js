import expect from 'expect'
import { bindActionCreators, createStore } from '../src'
import { todos } from './helpers/reducers'
import * as actionCreators from './helpers/actionCreators'

describe('bindActionCreators', () => {
  let store
  let actionCreatorFunctions

  beforeEach(() => {
    store = createStore(todos)
    actionCreatorFunctions = { ...actionCreators }
    Object.keys(actionCreatorFunctions).forEach(key => {
      if (typeof actionCreatorFunctions[key] !== 'function') {
        delete actionCreatorFunctions[key]
      }
    })
  })

  it('wraps the action creators with the dispatch function', () => {
    const notNestedActionCreators = { ...actionCreators }
    delete notNestedActionCreators.nestedActions
    const boundActionCreators = bindActionCreators(notNestedActionCreators, store.dispatch)
    expect(
      Object.keys(boundActionCreators)
    ).toEqual(
<<<<<<< HEAD
      Object.keys(notNestedActionCreators)
=======
      Object.keys(actionCreatorFunctions)
>>>>>>> 3dfdd0ac
    )

    const action = boundActionCreators.addTodo('Hello')
    expect(action).toEqual(
      actionCreators.addTodo('Hello')
    )
    expect(store.getState()).toEqual([
      { id: 1, text: 'Hello' }
    ])
  })

  it('skips non-function values in the passed object', () => {
    const boundActionCreators = bindActionCreators({
      ...actionCreators,
      foo: 42,
      bar: 'baz',
      wow: undefined,
      much: {},
      test: null
    }, store.dispatch)
    expect(
      Object.keys(boundActionCreators)
    ).toEqual(
      Object.keys(actionCreatorFunctions)
    )
  })

  it('supports wrapping a single function only', () => {
    const actionCreator = actionCreators.addTodo
    const boundActionCreator = bindActionCreators(actionCreator, store.dispatch)

    const action = boundActionCreator('Hello')
    expect(action).toEqual(actionCreator('Hello'))
    expect(store.getState()).toEqual([
      { id: 1, text: 'Hello' }
    ])
  })

  it('supports a nested object of action creators', () => {
    const boundActionCreators = bindActionCreators(actionCreators, store.dispatch)
    const { nestedActions } = boundActionCreators

    expect(nestedActions).toBeA('object')
    expect(nestedActions.addTodo).toBeA('function')

    const action = nestedActions.addTodo('Hello')
    expect(action).toEqual(
      actionCreators.nestedActions.addTodo('Hello')
    )
    expect(store.getState()).toEqual([
      { id: 1, text: 'Hello' }
    ])
  })

  it('throws for an undefined actionCreator', () => {
    expect(() => {
      bindActionCreators(undefined, store.dispatch)
    }).toThrow(
      'bindActionCreators expected an object or a function, instead received undefined. ' +
      'Did you write "import ActionCreators from" instead of "import * as ActionCreators from"?'
    )
  })

  it('throws for a null actionCreator', () => {
    expect(() => {
      bindActionCreators(null, store.dispatch)
    }).toThrow(
      'bindActionCreators expected an object or a function, instead received null. ' +
      'Did you write "import ActionCreators from" instead of "import * as ActionCreators from"?'
    )
  })

  it('throws for a primitive actionCreator', () => {
    expect(() => {
      bindActionCreators('string', store.dispatch)
    }).toThrow(
      'bindActionCreators expected an object or a function, instead received string. ' +
      'Did you write "import ActionCreators from" instead of "import * as ActionCreators from"?'
    )
  })
})<|MERGE_RESOLUTION|>--- conflicted
+++ resolved
@@ -24,11 +24,7 @@
     expect(
       Object.keys(boundActionCreators)
     ).toEqual(
-<<<<<<< HEAD
       Object.keys(notNestedActionCreators)
-=======
-      Object.keys(actionCreatorFunctions)
->>>>>>> 3dfdd0ac
     )
 
     const action = boundActionCreators.addTodo('Hello')
