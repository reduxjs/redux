--- conflicted
+++ resolved
@@ -1,9 +1,5 @@
-<<<<<<< HEAD
-import type { ActionCreator, Store } from '..'
-import { bindActionCreators, createStore } from '..'
-=======
-import { bindActionCreators, createStore, ActionCreator, Store } from '../src'
->>>>>>> 957aed6e
+import { bindActionCreators, createStore } from '../src'
+import { ActionCreator, Store } from '../src'
 import { todos } from './helpers/reducers'
 import * as actionCreators from './helpers/actionCreators'
 
