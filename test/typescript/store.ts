--- conflicted
+++ resolved
@@ -1,11 +1,7 @@
 import {
   Store, createStore, Reducer, Action, StoreEnhancer, GenericStoreEnhancer,
   StoreCreator, StoreEnhancerStoreCreator, Unsubscribe
-<<<<<<< HEAD
-} from "../../";
-=======
 } from "../../index";
->>>>>>> 4d8700c9
 
 
 type State = {
