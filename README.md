--- conflicted
+++ resolved
@@ -22,7 +22,6 @@
 npm install @reduxjs/toolkit react-redux
 ```
 
-<<<<<<< HEAD
 For the Redux core library by itself:
 
 ```
@@ -30,9 +29,6 @@
 ```
 
 For more details, see [the Installation docs page](https://redux.js.org/introduction/installation).
-=======
-For more details, please see [the Installation docs page](https://redux.js.org/introduction/installation).
->>>>>>> b948cccb
 
 ## Documentation
 
@@ -51,7 +47,6 @@
 
 ### Redux Essentials Tutorial
 
-<<<<<<< HEAD
 The [**Redux Essentials tutorial**](https://redux.js.org/tutorials/essentials/part-1-overview-concepts) is a "top-down" tutorial that teaches "how to use Redux the right way", using our latest recommended APIs and best practices. We recommend starting there.
 
 ### Redux Fundamentals Tutorial
@@ -61,14 +56,6 @@
 ### Additional Tutorials
 
 - The Redux repository contains several example projects demonstrating various aspects of how to use Redux. Almost all examples have a corresponding CodeSandbox sandbox. This is an interactive version of the code that you can play with online. See the complete list of examples in the **[Examples page](https://redux.js.org/introduction/examples)**.
-=======
-The [**Redux Essentials tutorial**](https://redux.js.org/tutorials/essentials/part-1-overview-concepts) is a "top-down" tutorial that teaches how to use Redux the right way, using our latest recommended APIs and best practices. We strongly recommend you to start from there.
-
-### Additional Tutorials
-
-- The Redux docs [**Basic tutorial**](https://redux.js.org/basics/basic-tutorial) and [**Advanced tutorial**](https://redux.js.org/advanced/advanced-tutorial) are "bottom-up" tutorials that teaches how Redux works by starting from its main principles.
-- The Redux repository contains several example projects demonstrating various aspects of how to use Redux. Almost all the examples have a corresponding CodeSandbox sandbox. This is an interactive version of the code that you can play with online. Please see the complete list of examples in the **[Examples page](https://redux.js.org/introduction/examples)**.
->>>>>>> b948cccb
 - Redux creator Dan Abramov's **free ["Getting Started with Redux" video series](https://egghead.io/series/getting-started-with-redux)** and **[Building React Applications with Idiomatic Redux](https://egghead.io/courses/building-react-applications-with-idiomatic-redux)** video courses on Egghead.io
 - Redux maintainer Mark Erikson's **["Redux Fundamentals" conference talk](http://blog.isquaredsoftware.com/2018/03/presentation-reactathon-redux-fundamentals/)** and [**"Redux Fundamentals" workshop slides**](https://blog.isquaredsoftware.com/2018/06/redux-fundamentals-workshop-slides/)
 - Dave Ceddia's post [**A Complete React Redux Tutorial for Beginners**](https://daveceddia.com/redux-tutorial/)
@@ -110,18 +97,10 @@
 
 ## Influences
 
-Redux evolves the ideas from [Flux](http://facebook.github.io/flux/), but avoids its complexity by taking cues from [Elm](https://github.com/evancz/elm-architecture-tutorial/).
-Even if you haven't used Flux or Elm, Redux only takes a few minutes to get start with.
-
-<<<<<<< HEAD
+Redux evolves the ideas of [Flux](http://facebook.github.io/flux/), but avoids its complexity by taking cues from [Elm](https://github.com/evancz/elm-architecture-tutorial/).
+Even if you haven't used Flux or Elm, Redux only takes a few minutes to get started with.
+
 ## Basic Example
-=======
-## The Gist
-
-The whole state of your app is stored in an object tree inside a single _store_.
-The only way to change the state tree is to emit an _action_, that is an object describing what happened.
-To specify how the actions transform the state tree, you should write pure _reducers_.
->>>>>>> b948cccb
 
 The whole global state of your app is stored in an object tree inside a single _store_.
 The only way to change the state tree is to create an _action_, an object describing what happened, and _dispatch_ it to the store.
