--- conflicted
+++ resolved
@@ -5,60 +5,6 @@
 
 import pkg from './package.json'
 
-<<<<<<< HEAD
-if (env === 'es' || env === 'cjs') {
-  config.output = { format: env, indent: false }
-  config.external = ['symbol-observable']
-  config.plugins.push(
-    babel({
-      plugins: ['external-helpers'],
-    })
-  )
-}
-
-if (env === 'es-browser') {
-  config.output = { format: 'es', indent: false }
-  config.plugins.push(
-    replace({
-      'process.env.NODE_ENV': '"production"'
-    }),
-    nodeResolve({
-      jsnext: true
-    })
-  )
-}
-
-if (env === 'development' || env === 'production') {
-  config.output = { format: 'umd', name: 'Redux', indent: false }
-  config.plugins.push(
-    nodeResolve({
-      jsnext: true
-    }),
-    babel({
-      exclude: 'node_modules/**',
-      plugins: ['external-helpers'],
-    }),
-    replace({
-      'process.env.NODE_ENV': JSON.stringify(env)
-    })
-  )
-}
-
-if (env === 'production') {
-  config.plugins.push(
-    terser({
-      compress: {
-        pure_getters: true,
-        unsafe: true,
-        unsafe_comps: true,
-        warnings: false
-      }
-    })
-  )
-}
-
-export default config
-=======
 export default [
   {
     input: 'src/index.js',
@@ -80,6 +26,18 @@
     ],
     plugins: [
       babel()
+    ]
+  },
+  {
+    input: 'src/index.js',
+    output: { file: 'es/redux.browser.mjs', format: 'es', indent: false },
+    plugins: [
+      nodeResolve({
+        jsnext: true
+      }),
+      replace({
+        'process.env.NODE_ENV': JSON.stringify('production')
+      })
     ]
   },
   {
@@ -130,5 +88,4 @@
       })
     ]
   }
-]
->>>>>>> b9ee1cfd
+]